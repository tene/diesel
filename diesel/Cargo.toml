[package]
name = "diesel"
version = "0.10.1"
authors = ["Sean Griffin <sean@seantheprogrammer.com>"]
license = "MIT OR Apache-2.0"
description = "A safe, extensible ORM and Query builder"
readme = "README.md"
documentation = "http://docs.diesel.rs"
homepage = "http://diesel.rs"
repository = "https://github.com/diesel-rs/diesel"
keywords = ["orm", "database", "postgres", "postgresql", "sql"]
categories = ["database"]

[dependencies]
byteorder = "1.0"
chrono = { version = "0.3", optional = true }
libc = { version = "0.2.0", optional = true }
libsqlite3-sys = { version = ">= 0.4.0, <0.7.0", optional = true }
mysqlclient-sys = { version = "0.1.2", optional = true }
pq-sys = { version = "0.3.1", optional = true }
quickcheck = { version = "0.3.1", optional = true }
<<<<<<< HEAD
serde_json = { version = ">=0.8.0, <0.10.0", optional = true }
uuid = { version = ">=0.2.0, <0.5.0", optional = true, features = ["use_std"] }
url = { version = "1.4.0", optional = true }
clippy = { optional = true, version = "=0.0.114" }
=======
chrono = { version = "^0.2.17", optional = true }
uuid = { version = ">=0.2.0, <0.4.0", optional = true, features = ["use_std"] }
time = { version = "^0.1", optional = true }
>>>>>>> 080e6e63

[dev-dependencies]
cfg-if = "0.1.0"
diesel_codegen = "0.10.0"
dotenv = "0.8.0"
quickcheck = "0.3.1"
tempdir = "^0.3.4"

[features]
default = ["with-deprecated"]
extras = ["chrono", "serde_json", "uuid"]
unstable = []
lint = ["clippy"]
large-tables = []
huge-tables = ["large-tables"]
postgres = ["pq-sys"]
<<<<<<< HEAD
sqlite = ["libsqlite3-sys", "libc"]
mysql = ["mysqlclient-sys", "url"]
with-deprecated = []
=======
sqlite = ["libsqlite3-sys"]
deprecated-time = ["time"]
>>>>>>> 080e6e63
<|MERGE_RESOLUTION|>--- conflicted
+++ resolved
@@ -14,21 +14,16 @@
 [dependencies]
 byteorder = "1.0"
 chrono = { version = "0.3", optional = true }
+clippy = { optional = true, version = "=0.0.114" }
 libc = { version = "0.2.0", optional = true }
 libsqlite3-sys = { version = ">= 0.4.0, <0.7.0", optional = true }
 mysqlclient-sys = { version = "0.1.2", optional = true }
 pq-sys = { version = "0.3.1", optional = true }
 quickcheck = { version = "0.3.1", optional = true }
-<<<<<<< HEAD
 serde_json = { version = ">=0.8.0, <0.10.0", optional = true }
+time = { version = "0.1", optional = true }
+url = { version = "1.4.0", optional = true }
 uuid = { version = ">=0.2.0, <0.5.0", optional = true, features = ["use_std"] }
-url = { version = "1.4.0", optional = true }
-clippy = { optional = true, version = "=0.0.114" }
-=======
-chrono = { version = "^0.2.17", optional = true }
-uuid = { version = ">=0.2.0, <0.4.0", optional = true, features = ["use_std"] }
-time = { version = "^0.1", optional = true }
->>>>>>> 080e6e63
 
 [dev-dependencies]
 cfg-if = "0.1.0"
@@ -39,17 +34,13 @@
 
 [features]
 default = ["with-deprecated"]
-extras = ["chrono", "serde_json", "uuid"]
+extras = ["chrono", "serde_json", "uuid", "deprecated-time"]
 unstable = []
 lint = ["clippy"]
 large-tables = []
 huge-tables = ["large-tables"]
 postgres = ["pq-sys"]
-<<<<<<< HEAD
 sqlite = ["libsqlite3-sys", "libc"]
 mysql = ["mysqlclient-sys", "url"]
 with-deprecated = []
-=======
-sqlite = ["libsqlite3-sys"]
-deprecated-time = ["time"]
->>>>>>> 080e6e63
+deprecated-time = ["time"]