# Change Log

All user visible changes to this project will be documented in this file.
This project adheres to [Semantic Versioning](http://semver.org/), as described
for Rust libraries in [RFC #1105](https://github.com/rust-lang/rfcs/blob/master/text/1105-api-evolution.md)

## Unreleased

<<<<<<< HEAD
### Added

* Added the `migration list` command to Diesel CLI for listing all available migrations and marking those that have been applied.
=======
* Added support for adding two nullable columns.
>>>>>>> 22dc6af1

## [0.12.0] - 2016-03-16

### Added

* Added support for the majority of PG upsert (`INSERT ON CONFLICT`). We now
  support specifying the constraint, as well as `DO UPDATE` in addition to `DO
  NOTHING`. See [the module docs][upsert-0.12.0] for details.

[upsert-0.12.0]: http://docs.diesel.rs/diesel/pg/upsert/index.html

* Added support for the SQL concatenation operator `||`. See [the docs for
  `.concat`][concat-0.12.0] for more details.

[concat-0.12.0]: http://docs.diesel.rs/diesel/expression/expression_methods/text_expression_methods/trait.TextExpressionMethods.html#method.concat

* Added support for the PostgreSQL [`Money` type][pg-money-0.12.0].

[pg-money-0.12.0]: https://www.postgresql.org/docs/9.6/static/datatype-money.html

* Diesel CLI: Added `db` as an alias for `database`, so you can now write `diesel db setup` (which is almost 40% faster!).

* The `table!` macro now allows you to use types from crates outside of Diesel.
  You can specify where types should be imported from by doing: `table! { use
  some_modules::*; foo { columns... }`. Not specifying any any modules is
  equivalent to `use diesel::types::*;`.

### Fixed

* `diesel_codegen` will provide a more useful error message when it encounters
  an unsupported type that contains a space in MySQL.

* `#[derive(AsChangeset)]` will now respect custom `#[primary_key]` annotations,
  and avoid setting those columns.

### Removed

* `WithDsl` and `Aliased` have been removed. They were a feature that was
  actually closer to a cross join than the names implied, and wasn't fully
  thought out. The functionality they provided will return as joins are further
  revamped.

* The internal use macro `select_column_workaround!` has been removed. If you
  were relying on this internal macro, you can simply delete the line that was
  calling it.

* Columns from the right side of a left join will now need to have `.nullable()`
  explicitly called to be passed to `.select`. This allows it to compose better
  with functions that don't normally take nullable columns (e.g.
  `lower(name).nullable()`).

## [0.11.4] - 2017-02-21

### Fixed

* Corrected a memory safety violation when using MySQL.

## 0.11.3 - 2017-02-21

* No changes

## [0.11.2] - 2017-02-19

### Changed

* `pq-sys` and `mysqlclient-sys` will no longer attempt to generate bindings at
  compile time. Generating the bindings required a bleeding edge version of
  clang, which caused too many issues.

## [0.11.1] - 2017-02-17

### Fixed

* `.on_conflict_do_nothing()` now interacts with slices properly.

* `MysqlConnection` now implements `Send`, which is required for connection
  pooling.

## [0.11.0] - 2017-02-16

### Added

* Added support for MySQL as an additional backend. Diesel CLI will install with
  MySQL support by default. To enable it for Diesel and Diesel Codegen, add
  `features = ["mysql"]` to Cargo.toml. See [the docs][mysql-0.11.0] for details.

[mysql-0.11.0]: http://docs.diesel.rs/diesel/mysql/index.html

* Added support for PG's `ON CONFLICT DO NOTHING` clause. See [the
  docs][on-conflict-0.11.0] for details.

[on-conflict-0.11.0]: http://docs.diesel.rs/diesel/pg/upsert/trait.OnConflictExtension.html#method.on_conflict_do_nothing

* Queries constructed using [`diesel::select`][select-0.11.0] now work properly
  when [boxed][boxed-0.11.0].

[select-0.11.0]: https://docs.rs/diesel/0.11.0/diesel/fn.select.html
[boxed-0.11.0]: http://docs.rs/diesel/0.11.0/prelude/trait.BoxedDsl.html

* Arrays containing null are now supported. `infer_schema!` will never infer an
  array that contains null, but a `table!` definition which specifies a type of
  `Array<Nullable<X>>` can now be deserialized to `Vec<Option<T>>`

* [`#[belongs_to]`][belongs-to-0.11.0] associations can now be self referential.
  This will generate the code required for
  [`belonging_to`][belonging-to-0.11.0], without generating code for performing
  a join.

[belongs-to-0.11.0]: https://docs.rs/diesel/0.11.0/diesel/associations/trait.BelongsTo.html
[belonging-to-0.11.0]: https://docs.rs/diesel/0.11.0/diesel/prelude/trait.BelongingToDsl.html#tymethod.belonging_to

* Added support for the `rust-lang-deprecated/time` crate on PostgreSQL. To use
  it, add `features = ["deprecated-time"]`

### Changed

* It is no longer possible to exhaustively match against
  `result::ConnectionError`.

* Updated chrono to version 0.3.

* [`max`][max-0.11.0] and [`min`][min-0.11.0] are now always nullable. The database will
  return `NULL` when the table is empty.

[max-0.11.0]: http://docs.diesel.rs/diesel/expression/dsl/fn.max.html
[min-0.11.0]: http://docs.diesel.rs/diesel/expression/dsl/fn.min.html

* [`now`][now-0.11.0] can now be used as an expression of type `Timestamptz`.

[now-0.11.0]: http://docs.diesel.rs/diesel/expression/dsl/struct.now.html

* [`Connection::transaction`][transaction-0.11.0] now returns your error
  directly instead of wrapping it in `TransactionError`. It requires that the
  error implement `From<diesel::result::Error>`

[transaction-0.11.0]: http://docs.diesel.rs/diesel/connection/trait.Connection.html#method.transaction

* The way tuples of columns from the right side of left outer joins interact
  with `.select` has changed. If you are deserializing into an option of a tuple
  (instead of a tuple of options), you will need to explicitly call
  `.nullable()`. (e.g. `.select(users::name, (posts::title,
  posts::body).nullable())`)

### Removed

* `result::TransactionError`
* `result::TransactionResult`

## [0.10.1] - 2017-02-08

### Fixed

* `infer_table_from_schema!` properly handles table names with a custom schema
  specified.

### Changed

* Updated uuid to version 0.4.

## [0.10.0] - 2017-02-02

### Added

* Added support for the PostgreSQL [`json` and `jsonb` types][pg-json]. They can
  be mapped to/from `serde_json::Value`. The `serde` feature must be enabled to
  use the JSON types.

[pg-json]: https://www.postgresql.org/docs/9.6/static/datatype-json.html

* Added the `print-schema` command to Diesel CLI. This command will print the
  output of the `infer_schema!` macro. For more information run `diesel help
  print-schema`.

### Changed

* When possible, we will use deprecation warnings for breaking changes.
  Deprecated code requires the `with-deprecated` feature, which is enabled by
  default.

* The `postgres` feature is no longer enabled by default by `diesel` or
  `diesel_codegen_syntex`. Add `features = ["postgres"]` to your `Cargo.toml`.

* The `persistable` module has been renamed to `insertable`.

### Fixed

* `#[derive(Insertable)]` allows fields of type `Option<T>` to be used with
  columns that are not null if they have a default value.

### Removed

* `diesel_codegen_syntex` is no longer supported. `diesel_codegen` can now be
  used on stable Rust.

* Dropped support for Rust 1.14 and earlier

## [0.9.1] - 2016-12-09

### Fixed

* Added missing impls for loading `chrono::NaiveDateTime` from a column of type
  `Timestamptz`

* `#[derive(AsChangeset)]` no longer assumes that `use diesel::prelude::*` has
  been done.

* `debug_sql!` can now properly be used with types from `chrono` or
  `std::time`.

* When using PostgreSQL, attempting to get the error message of a query which
  could not be transmitted to the server (such as a query with greater than
  65535 bind parameters) will no longer panic.

## [0.9.0] - 2016-12-08

### Added

* Added support for SQL `NOT IN` using the `ne_any` method.

* The `table!` macro now allows custom schemas to be specified. Example:

  ```rust
  table! {
    schema_1.table_1 {
      id -> Integer,
    }
  }
  ```

  The generated module will still be called `table_1`.

* The `infer_table_from_schema!` macro now allows custom schemas to be
  specified. Example:

  ```rust
  infer_table_from_schema!("dotenv:DATABASE_URL", "schema_1.table_1");
  ```

* The `infer_schema!` optionally allows a schema name as the second argument. Any
  schemas other than `public` will be wrapped in a module with the same name as
  the schema. For example, `schema_1.table_1` would be referenced as
  `schema_1::table_1`.

* Added support for batch insert on SQLite. This means that you can now pass a
  slice or vector to [`diesel::insert`][insert] on all backends.

[insert]: http://docs.diesel.rs/diesel/fn.insert.html

* Added a function for SQL `EXISTS` expressions. See
  [`diesel::expression::dsl::exists`][exists] for details.

[exists]: http://docs.diesel.rs/diesel/expression/dsl/fn.sql.html

* `#[derive(Identifiable)]` can be used with structs that have primary keys
  other than `id`, as well as structs with composite primary keys. You can now
  annotate the struct with `#[primary_key(nonstandard)]` or `#[primary_key(foo,
  bar)]`.

### Changed

* All macros with the same name as traits we can derive (e.g. `Queryable!`) have
  been renamed to `impl_Queryable!` or similar.

### Fixed

* `#[derive(Identifiable)]` now works on structs with lifetimes

* Attempting to insert an empty slice will no longer panic. It does not execute
  any queries, but the result will indicate that we successfully inserted 0
  rows.

* Attempting to update a record with no changes will no longer generate invalid
  SQL. The result of attempting to execute the query will still be an error, but
  but it will be a `Error::QueryBuilderError`, rather than a database error.
  This means that it will not abort the current transaction, and can be handled
  by applications.

* Calling `eq_any` or `ne_any` with an empty array no longer panics.
  `eq_any(vec![])` will return no rows. `ne_any(vec![])` will return all rows.

## [0.8.2] - 2016-11-22

### Changed

* Fixed support for nightlies later than 2016-11-07

* Removed support for nightlies earlier than 2016-11-07

* Calls to `infer_table_from_schema!` will need to be wrapped in a module if
  called more than once. This change is to work around further limitations of
  the Macros 1.1 system. Example:

  ```rust
  mod infer_users {
      infer_table_from_schema!("dotenv:DATABASE_URL", "users");
  }
  pub use self::infer_users::*;
  ```

## [0.8.1] - 2016-11-01

### Added

* SQLite date and time columns can be deserialized to/from strings.

### Fixed

* Fixed an issue with `diesel_codegen` on nightlies >= 2016-10-20

## [0.8.0] - 2016-10-10

### Added

* Added partial support for composite primary keys.

* Added support for PostgreSQL `NULLS FIRST` and `NULLS LAST` when sorting.
  See http://docs.diesel.rs/diesel/prelude/trait.SortExpressionMethods.html
  for details.

* Added support for the `timestamp with time zone` type in PostgreSQL (referred
  to as `diesel::types::Timestamptz`)

* Diesel CLI can now generate bash completion. See [the readme][bash completion]
  for details.

* `infer_schema!` and `infer_table_from_schema!` can now take `"env:foo"`
  instead of `env!("foo")` and `"dotenv:foo"` instead of `dotenv!("foo")`. The
  use of `dotenv` requires the `dotenv` feature on `diesel_codegen`, which is
  included by default. Using `env!` and `dotenv!` will no longer work with
  `diesel_codegen`. They continue to work with `diesel_codgen_syntex`, but that
  crate will be deprecated when Macros 1.1 is in the beta channel for Rust.

[bash completion]: https://github.com/diesel-rs/diesel/blob/b1a0d9901f0f2a8c8d530ccba8173b57f332b891/diesel_cli/README.md#bash-completion

### Changed

* Structs annotated with `#[has_many]` or `#[belongs_to]` now require
  `#[derive(Associations)]`. This is to allow them to work with Macros 1.1.

* `embed_migrations!` now resolves paths relative to `Cargo.toml` instead of the
  file the macro was called from. This change is required to allow this macro to
  work with Macros 1.1.

### Fixed

* `diesel migrations run` will now respect migration directories overridden by
  command line argument or environment variable
* The `infer_schema!` macro will no longer fetch views alongside with tables.
  This was a source of trouble for people that had created views or are using
  any extension that automatically creates views (e.g. PostGIS)

### Changed

* `#[changeset_for(foo)]` should now be written as
  `#[derive(AsChangeset)] #[table_name="foo"]`. If you were specifying
  `treat_none_as_null = "true"`, you should additionally have
  `#[changeset_options(treat_none_as_null = "true")]`.
* `#[insertable_into(foo)]` should now be written as
  `#[derive(Insertable)] #[table_name="foo"]`.

## [0.7.2] - 2016-08-20

* Updated nightly version and syntex support.

## [0.7.1] - 2016-08-11

### Changed

* The `Copy` constraint has been removed from `Identifiable::Id`, and
  `Identifiable#id` now returns `&Identifiable::Id`.

### Fixed

* `#[belongs_to]` now respects the `foreign_key` option when using
  `diesel_codegen` or `diesel_codegen_syntex`.

## [0.7.0] - 2016-08-01

### Added

* The initial APIs have been added in the form of `#[has_many]` and
  `#[belongs_to]`. See [the module documentation][associations-module] for more
  information.

* The `Insertable!` macro can now be used instead of `#[insertable_into]` for
  those wishing to avoid syntax extensions from `diesel_codegen`. See
  http://docs.diesel.rs/diesel/macro.Insertable!.html for details.

* The `Queryable!` macro can now be used instead of `#[derive(Queryable)]` for
  those wishing to avoid syntax extensions from `diesel_codegen`. See
  http://docs.diesel.rs/diesel/macro.Queryable!.html for details.

* The `Identifiable!` macro can now be used instead of `#[derive(Identifiable)]` for
  those wishing to avoid syntax extensions from `diesel_codegen`. See
  http://docs.diesel.rs/diesel/macro.Identifiable!.html for details.

* The `AsChangeset!` macro can now be used instead of `#[changeset_for(table)]`
  for those wishing to avoid syntax extensions from `diesel_codegen`. See
  http://docs.diesel.rs/diesel/macro.AsChangeset!.html for details.

* Added support for the PostgreSQL `ALL` operator. See
  http://docs.diesel.rs/diesel/pg/expression/dsl/fn.all.html for details.

* Added support for `RETURNING` expressions in `DELETE` statements. Implicitly
  these queries will use `RETURNING *`.

### Changed

* Diesel now targets `nightly-2016-07-07`. Future releases will update to a
  newer nightly version on the date that Rust releases.

* `diesel_codegen` has been split into two crates. `diesel_codegen` and
  `diesel_codegen_syntex`. See [this commit][syntex-split] for migration
  information.

* Most structs that implement `Queryable` will now also need
  `#[derive(Identifiable)]`.

* `infer_schema!` on SQLite now accepts a larger range of type names

* `types::VarChar` is now an alias for `types::Text`. Most code should be
  unaffected by this. PG array columns are treated slightly differently,
  however. If you are using `varchar[]`, you should switch to `text[]` instead.

* Struct fields annotated with `#[column_name="name"]` should be changed to
  `#[column_name(name)]`.

* The structure of `DatabaseError` has changed to hold more information. See
  http://docs.diesel.rs/diesel/result/enum.Error.html and
  http://docs.diesel.rs/diesel/result/trait.DatabaseErrorInformation.html for
  more information

* Structs which implement `Identifiable` can now be passed to `update` and
  `delete`. This means you can now write `delete(&user).execute(&connection)`
  instead of `delete(users.find(user.id)).execute(&connection)`

[associations-module]: http://docs.diesel.rs/diesel/associations/index.html
[syntex-split]: https://github.com/diesel-rs/diesel/commit/36b8801bf5e9594443743e6a7c62e29d3dce36b7

### Fixed

* `&&[T]` can now be used in queries. This allows using slices with things like
  `#[insertable_into]`.

## [0.6.1] 2016-04-14

### Added

* Added the `escape` method to `Like` and `NotLike`, to specify the escape
  character used in the pattern. See [EscapeExpressionMethods][escape] for
  details.

[escape]: http://docs.diesel.rs/diesel/expression/expression_methods/escape_expression_methods/trait.EscapeExpressionMethods.html

### Fixed

* `diesel_codegen` and `diesel_cli` now properly rely on Diesel 0.6.0. The
  restriction to 0.5.0 was an oversight.

* `infer_schema!` now properly excludes metadata tables on SQLite.

* `infer_schema!` now properly maps types on SQLite.

## [0.6.0] 2016-04-12

### Added

* Queries can now be boxed using the `into_boxed()` method. This is useful for
  conditionally modifying queries without changing the type. See
  [BoxedDsl][boxed_dsl] for more details.

* `infer_schema!` is now supported for use with SQLite3.

* The maximum table size can be increased to 52 by enabling the `huge-tables`
  feature. This feature will substantially increase compile times.

* The `DISTINCT` keyword can now be added to queries via the `distinct()`
  method.

* `SqliteConnection` now implements `Send`

[boxed_dsl]: http://docs.diesel.rs/diesel/prelude/trait.BoxedDsl.html

### Changed

* `diesel::result::Error` now implements `Send` and `Sync`. This required a
  change in the return type of `ToSql` and `FromSql` to have those bounds as
  well.

* It is no longer possible to pass an owned value to `diesel::insert`. `insert`
  will now give a more helpful error message when you accidentally try to pass
  an owned value instead of a reference.

### Fixed

* `#[insertable_into]` can now be used with structs that have lifetimes with
  names other than `'a'`.

* Tables with a single column now properly return a single element tuple. E.g.
  if the column was of type integer, then `users::all_columns` is now `(id,)`
  and not `id`.

* `infer_schema!` can now work with tables that have a primary key other than
  `id`.

### Removed

* Removed the `no select` option for the `table!` macro. This was a niche
  feature that didn't fit with Diesel's philosophies. You can write a function
  that calls `select` for you if you need this functionality.

## [0.5.4] 2016-03-23

* Updated `diesel_codegen` to allow syntex versions up to 0.30.0.

## [0.5.3] 2016-03-12

### Added

* Added helper function `diesel_manage_updated_at('TABLE_NAME')` to postgres
  upon database setup. This function sets up a trigger on the specified table
  that automatically updates the `updated_at` column to the `current_timestamp`
  for each affected row in `UPDATE` statements.

* Added support for explicit `RETURNING` expressions in `INSERT` and `UPDATE`
  queries. Implicitly these queries will still use `RETURNING *`.

### Fixed

* Updated to work on nightly from early March

## [0.5.2] 2016-02-27

* Updated to work on nightly from late February

## [0.5.1] 2016-02-11

* Diesel CLI no longer has a hard dependency on SQLite and PostgreSQL. It
  assumes both by default, but if you need to install on a system that doesn't
  have one or the other, you can install it with `cargo install diesel_cli
  --no-default-features --features postgres` or `cargo install diesel_cli
  --no-default-features --features sqlite`

## [0.5.0] 2016-02-05

### Added

* Added support for SQLite. Diesel still uses postgres by default. To use SQLite
  instead, add `default-features = false, features = ["sqlite"]` to your
  Cargo.toml. You'll also want to add `default-features = false, features =
  ["sqlite"]` to `diesel_codegen`.
  Since SQLite is a much more limited database, it does not support our full set
  of features. You can use SQLite and PostgreSQL in the same project if you
  desire.

* Added support for mapping `types::Timestamp`, `types::Date`, and `types::Time`
  to/from `chrono::NaiveDateTime`, `chrono::NaiveDate`, and `chrono::NaiveTime`.
  Add `features = ["chrono"]` to enable.

* Added a `treat_none_as_null` option to `changeset_for`. When set to `true`,
  a model will set a field to `Null` when an optional struct field is `None`,
  instead of skipping the field entirely. The default value of the option is
  `false`, as we think the current behavior is a much more common use case.

* Added `Expression#nullable()`, to allow comparisons of not null columns with
  nullable ones when required.

* Added `sum` and `avg` functions.

* Added the `diesel setup`, `diesel database setup`, and `diesel database
  reset` commands to the CLI.

* Added support for SQL `IN` statements through the `eq_any` method.

* Added a top level `select` function for select statements with no from clause.
  This is primarily intended to be used for testing Diesel itself, but it has
  been added to the public API as it will likely be useful for third party
  crates in the future. `select(foo).from(bar)` might be a supported API in the
  future as an alternative to `bar.select(foo)`.

* Added `expression::dsl::sql` as a helper function for constructing
  `SqlLiteral` nodes. This is primarily intended to be used for testing Diesel
  itself, but is part of the public API as an escape hatch if our query builder
  DSL proves inadequate for a specific case. Use of this function in any
  production code is discouraged as it is inherently unsafe and avoids real type
  checking.

### Changed

* Moved most of our top level trait exports into a prelude module, and
  re-exported our CRUD functions from the top level.
  `diesel::query_builder::update` and friends are now `diesel::update`, and you
  will get them by default if you import `diesel::*`. For a less aggressive
  glob, you can import `diesel::prelude::*`, which will only export our traits.

* `Connection` is now a trait instead of a struct. The struct that was
  previously known as `Connection` can be found at `diesel::pg::PgConnection`.

* Rename both the `#[derive(Queriable)]` attribute and the `Queriable` trait to
  use the correct spelling `Queryable`.

* `load` and `get_results` now return a `Vec<Model>` instead of an iterator.

* Replaced `Connection#find(source, id)` with
  `source.find(id).first(&connection)`.

* The `debug_sql!` macro now uses \` for identifier quoting, and `?` for bind
  parameters, which is closer to a "generic" backend. The previous behavior had
  no identifier quoting, and used PG specific bind params.

* Many user facing types are now generic over the backend. This includes, but is
  not limited to `Queryable` and `Changeset`. This change should not have much
  impact, as most impls will have been generated by diesel_codegen, and that API
  has not changed.

* The mostly internal `NativeSqlType` has been removed. It now requires a known
  backend. `fn<T> foo() where T: NativeSqlType` is now `fn<T, DB> foo() where
  DB: HasSqlType<T>`

### Removed

* `Connection#query_sql` and `Connection#query_sql_params` have been removed.
  These methods were not part of the public API, and were only meant to be used
  for testing Diesel itself. However, they were technically callable from any
  crate, so the removal has been noted here. Their usage can be replaced with
  bare `select` and `expression::dsl::sql`.

## [0.4.1] 2016-01-11

### Changed

* Diesel CLI will no longer output notices about `__diesel_schema_migrations`
  already existing.

* Relicensed under MIT/Apache dual

## [0.4.0] 2016-01-08

### Added

* Added Diesel CLI, a tool for managing your schema.
  See [the readme](https://github.com/diesel-rs/diesel/blob/v0.4.0/README.md#database-migrations)
  for more information.

* Add the ability for diesel to maintain your schema for you automatically. See
  the [migrations](http://docs.diesel.rs/diesel/migrations/index.html)
  module for individual methods.

* Add DebugQueryBuilder to build sql without requiring a connection.

* Add print_sql! and debug_sql! macros to print out and return sql strings from
  QueryFragments.

### Fixed

* `#[changeset_for]` can now be used with structs containing a `Vec`. Fixes
  [#63](https://github.com/diesel-rs/diesel/issues/63).

* No longer generate invalid SQL when an optional update field is not the first
  field on a changeset. Fixes [#68](https://github.com/diesel-rs/diesel/issues/68).

* `#[changeset_for]` can now be used with structs containing only a single field
  other than `id`. Fixes [#66](https://github.com/diesel-rs/diesel/issues/66).

* `infer_schema!` properly works with array columns. Fixes
  [#65](https://github.com/diesel-rs/diesel/issues/65).

## [0.3.0] 2015-12-04

### Changed

* `#[changeset_for(table)]` now treats `Option` fields as an optional update.
  Previously a field with `None` for the value would insert `NULL` into the
  database field. It now does not update the field if the value is `None`.

* `.save_changes` (generated by `#[changeset_for]`) now returns a new struct,
  rather than mutating `self`. The returned struct can be any type that
  implements `Queryable` for the right SQL type

### Fixed

* `#[derive(Queryable)]` now allows generic parameters on the struct.

* Table definitions can now support up to 26 columns. Because this increases our
  compile time by 3x, `features = ["large-tables"]` is needed to support table
  definitions above 16 columns.

### Added

* Quickcheck is now an optional dependency. When `features = ["quickcheck"]` is
  added to `Cargo.toml`, you'll gain `Arbitrary` implementations for everything
  in `diesel::data_types`.

* Added support for the SQL `MIN` function.

* Added support for the `Numeric` data type. Since there is no Big Decimal type
  in the standard library, a dumb struct has been provided which mirrors what
  Postgres provides, which can be converted into whatever crate you are using.

* Timestamp columns can now be used with `std::time::SystemTime` when compiled
  with `--features unstable`

* Implemented `Send` on `Connection` (required for R2D2 support)

* Added `infer_schema!` and `infer_table_from_schema!`. Both macros take a
  database URL, and will invoke `table!` for you automatically based on the
  schema. `infer_schema!` queries for the table names, while
  `infer_table_from_schema!` takes a table name as the second argument.

## [0.2.0] - 2015-11-30

### Added

* Added an `execute` method to `QueryFragment`, which is intended to replace
  `Connection#execute_returning_count`. The old method still exists for use
  under the hood, but has been hidden from docs and is not considered public
  API.

* Added `get_result` and `get_results`, which work similarly to `load` and
  `first`, but are intended to make code read better when working with commands
  like `create` and `update`. In the future, `get_result` may also check that
  only a single row was affected.

* Added [`insert`][insert], which mirrors the pattern of `update` and `delete`.

### Changed

* Added a hidden `__Nonexhaustive` variant to `result::Error`. This is not
  intended to be something you can exhaustively match on, but I do want people
  to be able to check for specific cases, so `Box<std::error::Error>` is
  not an option.

* `query_one`, `find`, and `first` now assume a single row is returned. For
  cases where you actually expect 0 or 1 rows to be returned, the `optional`
  method has been added to the result, in case having a `Result<Option<T>>` is
  more ideomatic than checking for `Err(NotFound)`.

### Deprecated

* `Connection#insert` and `Connection#insert_returning_count` have been
  deprecated in favor of [`insert`][insert]

## 0.1.0 - 2015-11-29

* Initial release

[0.2.0]: https://github.com/diesel-rs/diesel/compare/v0.1.0...v0.2.0
[0.3.0]: https://github.com/diesel-rs/diesel/compare/v0.2.0...v0.3.0
[0.4.0]: https://github.com/diesel-rs/diesel/compare/v0.3.0...v0.4.0
[0.4.1]: https://github.com/diesel-rs/diesel/compare/v0.4.0...v0.4.1
[0.5.0]: https://github.com/diesel-rs/diesel/compare/v0.4.1...v0.5.0
[0.5.1]: https://github.com/diesel-rs/diesel/compare/v0.5.0...v0.5.1
[0.5.2]: https://github.com/diesel-rs/diesel/compare/v0.5.1...v0.5.2
[0.5.3]: https://github.com/diesel-rs/diesel/compare/v0.5.2...v0.5.3
[0.5.4]: https://github.com/diesel-rs/diesel/compare/v0.5.3...v0.5.4
[0.6.0]: https://github.com/diesel-rs/diesel/compare/v0.5.4...v0.6.0
[0.6.1]: https://github.com/diesel-rs/diesel/compare/v0.6.0...v0.6.1
[0.7.0]: https://github.com/diesel-rs/diesel/compare/v0.6.1...v0.7.0
[0.7.1]: https://github.com/diesel-rs/diesel/compare/v0.7.0...v0.7.1
[0.7.2]: https://github.com/diesel-rs/diesel/compare/v0.7.1...v0.7.2
[0.8.0]: https://github.com/diesel-rs/diesel/compare/v0.7.2...v0.8.0
[0.8.1]: https://github.com/diesel-rs/diesel/compare/v0.8.0...v0.8.1
[0.8.2]: https://github.com/diesel-rs/diesel/compare/v0.8.1...v0.8.2
[0.9.0]: https://github.com/diesel-rs/diesel/compare/v0.8.2...v0.9.0
[0.9.1]: https://github.com/diesel-rs/diesel/compare/v0.9.0...v0.9.1
[0.10.0]: https://github.com/diesel-rs/diesel/compare/v0.9.1...v0.10.0
[0.10.1]: https://github.com/diesel-rs/diesel/compare/v0.10.0...v0.10.1
[0.11.0]: https://github.com/diesel-rs/diesel/compare/v0.10.1...v0.11.0
[0.11.1]: https://github.com/diesel-rs/diesel/compare/v0.11.0...v0.11.1
[0.11.2]: https://github.com/diesel-rs/diesel/compare/v0.11.1...v0.11.2
[0.11.4]: https://github.com/diesel-rs/diesel/compare/v0.11.2...v0.11.4
[0.12.0]: https://github.com/diesel-rs/diesel/compare/v0.11.4...v0.12.0<|MERGE_RESOLUTION|>--- conflicted
+++ resolved
@@ -6,13 +6,13 @@
 
 ## Unreleased
 
-<<<<<<< HEAD
+
 ### Added
 
 * Added the `migration list` command to Diesel CLI for listing all available migrations and marking those that have been applied.
-=======
+
 * Added support for adding two nullable columns.
->>>>>>> 22dc6af1
+
 
 ## [0.12.0] - 2016-03-16
 
